--- conflicted
+++ resolved
@@ -579,21 +579,6 @@
         let rewrite_import = |e: &mut Expression| {
             let main_separator = format!("{}", std::path::MAIN_SEPARATOR);
             if let Expression::Include(ref mut def) = e {
-<<<<<<< HEAD
-                let path = PathBuf::from(
-                    &def.path
-                        .fragment
-                        .replace("/", &main_separator)
-                        .replace("\\", &main_separator),
-                );
-                if path.is_relative() {
-                    def.path.fragment = base
-                        .join(path)
-                        .canonicalize()
-                        .unwrap()
-                        .to_string_lossy()
-                        .to_string();
-=======
                 let path = PathBuf::from(&def.path.fragment);
                 #[cfg(not(windows))]
                 {
@@ -611,7 +596,6 @@
                     if path.is_relative() {
                         def.path.fragment = base.join(path).to_string_lossy().to_string();
                     }
->>>>>>> f067886c
                 }
             }
             if let Expression::Import(ref mut def) = e {
